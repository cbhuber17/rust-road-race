use rand::prelude::*;
use rusty_engine::prelude::*;

const PLAYER_SPEED: f32 = 250.0;
const ROAD_SPEED: f32 = 400.0;

// Custom game state struct
#[derive(Resource)]
struct GameState<'name> {
    player_name: &'name str,
    health_amount: u8,
    lost: bool,
}

// ----------------------------------------------------------------------------------------------

<<<<<<< HEAD
/// Adds a player to the game with the specified name and car sprite.
///
/// This function creates a new player sprite with the given `player_name` and `car` sprite preset,
/// adds it to the `game`, sets its initial position and collision properties.
///
/// # Arguments
///
/// * `game` - A mutable reference to the game instance where the player will be added.
/// * `player_name` - The name of the player.
/// * `car` - The sprite preset representing the player's car.
///
/// # Example
///
/// ```
/// use my_game_library::{Game, GameState, SpritePreset};
///
/// let mut game = Game::<GameState>::new();
/// add_player(&mut game, "Player 1", SpritePreset::Car);
/// ```
=======
// Main helpers

// ----------------------------------------------------------------------------------------------

>>>>>>> 1b9eb860
fn add_player<'game>(game: &'game mut Game<GameState>, player_name: &'game str, car: SpritePreset) {
    let player = game.add_sprite(player_name, car);
    player.translation.x = -500.0;
    player.layer = 10.0;
    player.collision = true;
}

// ----------------------------------------------------------------------------------------------

/// Sets the game audio to play the specified music preset at the given volume.
///
/// This function plays the specified `music` preset with the provided `volume` using the game's
/// audio manager.
///
/// # Arguments
///
/// * `game` - A mutable reference to the game instance where the audio will be played.
/// * `music` - The preset representing the music to be played.
/// * `volume` - The volume level at which the music will be played, ranging from 0.0 (silent) to 1.0 (full volume).
///
/// # Example
///
/// ```
/// use my_game_library::{Game, GameState, MusicPreset};
///
/// let mut game = Game::<GameState>::new();
/// set_game_audio(&mut game, MusicPreset::Background, 0.8);
/// ```
fn set_game_audio(game: &mut Game<GameState>, music: MusicPreset, volume: f32) {
    game.audio_manager.play_music(music, volume);
}

// ----------------------------------------------------------------------------------------------

/// Creates road lines in the game with the specified barrier sprite.
///
/// This function generates a series of road lines with the given `barrier` sprite preset
/// and adds them to the `game`.
///
/// # Arguments
///
/// * `game` - A mutable reference to the game instance where the road lines will be created.
/// * `barrier` - The sprite preset representing the barrier used for road lines.
///
/// # Example
///
/// ```
/// use my_game_library::{Game, GameState, SpritePreset};
///
/// let mut game = Game::<GameState>::new();
/// create_road_lines(&mut game, SpritePreset::Barrier);
/// ```
fn create_road_lines(game: &mut Game<GameState>, barrier: SpritePreset) {
    const NUM_LINES: u8 = 10;

    for i in 0..NUM_LINES {
        let roadline = game.add_sprite(format!("roadline{}", i), barrier);
        roadline.scale = 0.2;
        roadline.translation.x = -600.0 + 150.0 * i as f32;
    }
}

// ----------------------------------------------------------------------------------------------

/// Adds obstacles to the game.
///
/// This function initializes and adds obstacles to the game instance. The obstacles are created
/// with predefined presets and randomized positions within the game world.
///
/// # Arguments
///
/// * `game` - A mutable reference to the game instance where the obstacles will be added.
///
/// # Example
///
/// ```
/// use my_game_library::{Game, GameState};
///
/// let mut game = Game::<GameState>::new();
/// add_obstacles(&mut game);
/// ```
fn add_obstacles(game: &mut Game<GameState>) {
    let obstacle_presets = vec![
        SpritePreset::RacingBarrelBlue,
        SpritePreset::RacingBarrelRed,
        SpritePreset::RacingConeStraight,
    ];

    // Init obstacles
    for (i, preset) in obstacle_presets.into_iter().enumerate() {
        let obstacle = game.add_sprite(format!("obstacle{}", i), preset);
        obstacle.layer = 5.0;
        obstacle.collision = true;
        obstacle.translation.x = thread_rng().gen_range(800.0..1600.0);
        obstacle.translation.y = thread_rng().gen_range(-300.0..300.0);
    }
}

// ----------------------------------------------------------------------------------------------

<<<<<<< HEAD
/// Creates a message in the game with the specified label, text, and position.
///
/// This function creates a message with the given `label` and `text` content and adds it to
/// the `game` instance at the specified position (`x`, `y`).
///
/// # Arguments
///
/// * `game` - A mutable reference to the game instance where the message will be created.
/// * `label` - The label or identifier for the message.
/// * `text` - The content text of the message.
/// * `x` - The x-coordinate position where the message will be placed.
/// * `y` - The y-coordinate position where the message will be placed.
///
/// # Example
///
/// ```
/// use my_game_library::{Game, GameState};
///
/// let mut game = Game::<GameState>::new();
/// create_message(&mut game, "Info", "Welcome to the game!", 100.0, 200.0);
/// ```
fn create_message(game: &mut Game<GameState>, label: &str, text: &str, x: f32, y:f32) {
=======
fn create_message(game: &mut Game<GameState>, label: &str, text: &str, x: f32, y: f32) {
>>>>>>> 1b9eb860
    let message = game.add_text(label, text);
    message.translation = Vec2::new(x, y);
}

// ----------------------------------------------------------------------------------------------

<<<<<<< HEAD
/// Entry point of the game.
///
/// This function initializes the game, creates the player sprite, sets up audio and visual elements,
/// and runs the game logic.
=======
>>>>>>> 1b9eb860
fn main() {
    let mut game = Game::new();
    const PLAYER_NAME: &str = "Colin";
    let initial_game_state = GameState {
        player_name: PLAYER_NAME,
        health_amount: 5,
        lost: false,
    };

    // Create the player sprite
    add_player(&mut game, PLAYER_NAME, SpritePreset::RacingCarBlue);

    // Show player name on top left
    create_message(&mut game, "player_message", PLAYER_NAME, -550.0, 320.0);

    // Audio
    set_game_audio(&mut game, MusicPreset::WhimsicalPopsicle, 0.2);

    // Road lines
    create_road_lines(&mut game, SpritePreset::RacingBarrierWhite);

    // Road obstacles
    add_obstacles(&mut game);

    // Health info on top right
    create_message(
        &mut game,
        "health_message",
        &format!("Health: {}", initial_game_state.health_amount),
        550.0,
        320.0,
    );

    // Add one or more functions with logic for the game. When the game is run, the logic
    // functions will run in the order they were added.
    game.add_logic(game_logic);

    // Run the game, with an initial state
    game.run(initial_game_state);
}

// ----------------------------------------------------------------------------------------------

// Game Logic Helpers

// ----------------------------------------------------------------------------------------------

fn handle_keyboard(engine: &mut Engine, game_state: &mut GameState) {
    let mut direction = 0.0;

    // React to keyboard input
    if engine.keyboard_state.pressed(KeyCode::Up) {
        direction += 1.0;
    }

    if engine.keyboard_state.pressed(KeyCode::Down) {
        direction -= 1.0;
    }

    // Move/rotate the player sprite
    let player = engine.sprites.get_mut(game_state.player_name).unwrap();
    player.translation.y += direction * PLAYER_SPEED * engine.delta_f32;
    player.rotation = direction * 0.15;

    // End the game when OOB
    if player.translation.y < -360.0 || player.translation.y > 360.0 {
        game_state.health_amount = 0;
    }
}

// ----------------------------------------------------------------------------------------------

fn move_road_objects(engine: &mut Engine) {
    for sprite in engine.sprites.values_mut() {
        // Road lines
        if sprite.label.starts_with("roadline") {
            sprite.translation.x -= ROAD_SPEED * engine.delta_f32;

            // Translate road objects to other side of screen if gone too far
            if sprite.translation.x < -675.0 {
                sprite.translation.x += 1500.0;
            }
        }

        // Obstacles
        if sprite.label.starts_with("obstacle") {
            sprite.translation.x -= ROAD_SPEED * engine.delta_f32;
            if sprite.translation.x < -800.0 {
                sprite.translation.x = thread_rng().gen_range(800.0..1600.0);
                sprite.translation.y = thread_rng().gen_range(-300.0..300.0);
            }
        }
    }
}

// ----------------------------------------------------------------------------------------------

fn handle_collisions(engine: &mut Engine, game_state: &mut GameState) {
    let health_message = engine.texts.get_mut("health_message").unwrap();

    // Go through all collision events and act accordingly
    for event in engine.collision_events.drain(..) {
        // We don't care if obstacles collide with each other or collisions end
        if !event.pair.either_contains(game_state.player_name) || event.state.is_end() {
            continue;
        }
        if game_state.health_amount > 0 {
            game_state.health_amount -= 1;
            health_message.value = format!("Health: {}", game_state.health_amount);
            engine.audio_manager.play_sfx(SfxPreset::Impact3, 0.7);
        }
    }
}

// ----------------------------------------------------------------------------------------------

fn check_health(engine: &mut Engine, game_state: &mut GameState) {
    if game_state.health_amount == 0 {
        game_state.lost = true;
        let game_over = engine.add_text("game over", "Game Over");
        game_over.font_size = 128.0;
        engine.audio_manager.stop_music();
        engine.audio_manager.play_sfx(SfxPreset::Jingle3, 0.75);
    }
}

// ----------------------------------------------------------------------------------------------

// The first parameter is always a `&mut Engine`, and the second parameter is a mutable reference to your custom game state struct (`&mut GameState` in this case).
// This function will be run once each frame.
fn game_logic(engine: &mut Engine, game_state: &mut GameState) {
    // Don't run any more game logic if the game has ended
    if game_state.lost {
        return;
    }

    // Check for KB input
    handle_keyboard(engine, game_state);

    // Move road objects
    move_road_objects(engine);

    // Deal with collisions
    handle_collisions(engine, game_state);

    // End the game if out of car health
    check_health(engine, game_state);
}<|MERGE_RESOLUTION|>--- conflicted
+++ resolved
@@ -14,7 +14,10 @@
 
 // ----------------------------------------------------------------------------------------------
 
-<<<<<<< HEAD
+// Main helpers
+
+// ----------------------------------------------------------------------------------------------
+
 /// Adds a player to the game with the specified name and car sprite.
 ///
 /// This function creates a new player sprite with the given `player_name` and `car` sprite preset,
@@ -34,12 +37,6 @@
 /// let mut game = Game::<GameState>::new();
 /// add_player(&mut game, "Player 1", SpritePreset::Car);
 /// ```
-=======
-// Main helpers
-
-// ----------------------------------------------------------------------------------------------
-
->>>>>>> 1b9eb860
 fn add_player<'game>(game: &'game mut Game<GameState>, player_name: &'game str, car: SpritePreset) {
     let player = game.add_sprite(player_name, car);
     player.translation.x = -500.0;
@@ -140,7 +137,6 @@
 
 // ----------------------------------------------------------------------------------------------
 
-<<<<<<< HEAD
 /// Creates a message in the game with the specified label, text, and position.
 ///
 /// This function creates a message with the given `label` and `text` content and adds it to
@@ -162,23 +158,17 @@
 /// let mut game = Game::<GameState>::new();
 /// create_message(&mut game, "Info", "Welcome to the game!", 100.0, 200.0);
 /// ```
-fn create_message(game: &mut Game<GameState>, label: &str, text: &str, x: f32, y:f32) {
-=======
 fn create_message(game: &mut Game<GameState>, label: &str, text: &str, x: f32, y: f32) {
->>>>>>> 1b9eb860
     let message = game.add_text(label, text);
     message.translation = Vec2::new(x, y);
 }
 
 // ----------------------------------------------------------------------------------------------
 
-<<<<<<< HEAD
 /// Entry point of the game.
 ///
 /// This function initializes the game, creates the player sprite, sets up audio and visual elements,
 /// and runs the game logic.
-=======
->>>>>>> 1b9eb860
 fn main() {
     let mut game = Game::new();
     const PLAYER_NAME: &str = "Colin";
